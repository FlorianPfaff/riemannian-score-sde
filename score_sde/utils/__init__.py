--- conflicted
+++ resolved
@@ -3,8 +3,5 @@
 from .registry import *
 from .typing import *
 from .data import *
-<<<<<<< HEAD
 from .random import *
-=======
-from .cfg import *
->>>>>>> f80696a6
+from .cfg import *