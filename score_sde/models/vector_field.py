import abc
from typing import Sequence

import numpy as np
import jax
import haiku as hk
import jax.numpy as jnp

from hydra.utils import instantiate
from geomstats.geometry.hypersphere import Hypersphere
from geomstats.geometry.base import VectorSpace, EmbeddedManifold
from geomstats.geometry.matrices import Matrices
from .flow import div_noise


def get_div_fn(fi_fn, Xi, hutchinson_type: str):
    """Pmapped divergence of the drift function."""
    if hutchinson_type == "None":
        return lambda x, t, z, eps: get_exact_div_fn(fi_fn, Xi)(x, t, z)
    else:
        return lambda x, t, z, eps: get_estimate_div_fn(fi_fn, Xi)(x, t, z, eps)


# def get_estimate_div_fn(fi_fn, Xi=None):
#     """Create the divergence function of `fn` using the Hutchinson-Skilling trace estimator."""

#     def div_fn(x: jnp.ndarray, t: float, eps: jnp.ndarray):
#         # grad_fn = lambda data: jnp.sum(fi_fn(data, t) * eps)
#         # grad_fn_eps = jax.grad(grad_fn)(x)
#         def grad_fn(data):
#             fi = fi_fn(data, t)
#             return jnp.sum(fi * eps), fi

#         (_, fi), grad_fn_eps = jax.value_and_grad(grad_fn, has_aux=True)(x)
#         # out = grad_fn_eps * G(x) @ Xi * eps
#         # G = manifold.metric.metric_matrix(x)
#         # Xi = jnp.einsum('...ij,...jk->...ik', G, Xi)
#         if Xi is not None:
#             grad_fn_eps = jnp.einsum("...d,...dn->...n", grad_fn_eps, Xi)
#         div = jnp.sum(grad_fn_eps * eps, axis=tuple(range(1, len(x.shape))))
#         return div, fi

#     return div_fn


# def get_exact_div_fn(fi_fn, Xi=None):
#     "flatten all but the last axis and compute the true divergence"

#     def div_fn(
#         x: jnp.ndarray,
#         t: float,
#     ):
#         if len(t.shape) == len(x.shape) - 1:
#             # Assume t is just missing the last dim of x
#             t = jnp.expand_dims(t, axis=-1)

#         x_shape = x.shape
#         x = jnp.expand_dims(x.reshape((-1, x_shape[-1])), 1)
#         t = jnp.expand_dims(t.reshape((-1, t.shape[-1])), 1)
#         jac = jax.vmap(jax.jacrev(fi_fn, argnums=0))(x, t)
#         jac = jac.reshape([*x_shape[:-1], -1, x_shape[-1]])
#         # G = manifold.metric.metric_matrix(x)
#         # Xi = jnp.einsum('...ij,...jk->...ik', G, Xi(x))
#         if Xi is not None:
#             jac = jnp.einsum("...nd,...dm->...nm", jac, Xi)
#         div = jnp.trace(jac, axis1=-1, axis2=-2).reshape(x_shape[:-1])
#         return div

#     return div_fn


def get_exact_div_fn(fi_fn, Xi=None):
    "flatten all but the last axis and compute the true divergence"

    def div_fn(x: jnp.ndarray, t: float):
        x_shape = x.shape
        dim = np.prod(x_shape[1:])
        t = jnp.expand_dims(t.reshape(-1), axis=-1)
        x = jnp.expand_dims(x, 1)  # NOTE: need leading batch dim after vmap
        t = jnp.expand_dims(t, 1)
        jac = jax.vmap(jax.jacrev(fi_fn, argnums=0))(x, t)
        jac = jac.reshape([x_shape[0], dim, dim])
        if Xi is not None:
            jac = jnp.einsum("...nd,...dm->...nm", jac, Xi)
        div = jnp.trace(jac, axis1=-1, axis2=-2)  # .reshape(x_shape[:-1])
        return div

    return div_fn


class VectorFieldGenerator(hk.Module, abc.ABC):
    def __init__(self, architecture, embedding, output_shape, manifold):
        """X = fi * Xi with fi weights and Xi generators"""
        super().__init__()
        self.net = instantiate(architecture, output_shape=output_shape)
        self.embedding = instantiate(embedding, manifold=manifold)
        self.manifold = manifold

    @staticmethod
    @abc.abstractmethod
    def output_shape(manifold):
        """Cardinality of the generating set."""

    def _weights(self, x, t):
        """shape=[..., card=n]"""
        return self.net(*self.embedding(x, t))

    @abc.abstractmethod
    def _generators(self, x):
        """Set of generating vector fields: shape=[..., d, card=n]"""

    @property
    def decomposition(self):
        return lambda x, t: self._weights(x, t), lambda x: self._generators(x)

    def __call__(self, x, t):
        fi_fn, Xi_fn = self.decomposition
        fi, Xi = fi_fn(x, t), Xi_fn(x)
        out = jnp.einsum("...n,...dn->...d", fi, Xi)
        # seems that extra projection is required for generator=eigen
        # during the ODE solve cf tests/test_lkelihood.py
        out = self.manifold.to_tangent(out, x)
        return out

    def div_generators(self, x):
        """Divergence of the generating vector fields: shape=[..., card=n]"""

    def div_split(self, x, t, hutchinson_type):
        """Returns div(X) = Xi(fi) + fi div(Xi)"""
        fi_fn, Xi_fn = self.decomposition
        Xi = Xi_fn(x)
        if hutchinson_type == "None":
            # splitting div is unecessary when computated exactly
            # term_1 = get_exact_div_fn(fi_fn, Xi)(x, t)
            out = get_exact_div_fn(self.__call__, None)(x, t)
        else:
            shape = [*x.shape[:-1], self.output_shape(self.manifold)]
            eps = div_noise(hk.next_rng_key(), shape, hutchinson_type)
            term_1, fi = get_estimate_div_fn(fi_fn, Xi)(x, t, eps)
            div_Xi = self.div_generators(x)
            term_2 = jnp.einsum("...n,...n->...", fi, div_Xi)
            out = term_1 + term_2
        return out

    def divE(self, x, t, hutchinson_type):
        """Euclidean divergence cf Rozen et al. 2021"""
        if hutchinson_type == "None":
            out = get_exact_div_fn(self.__call__, None)(x, t)
        else:
            shape = [*x.shape[:-1], self.output_shape(self.manifold)]
            eps = div_noise(hk.next_rng_key(), shape, hutchinson_type)
            out, _ = get_estimate_div_fn(self.__call__, None)(x, t, eps)
        return out


class DivFreeGenerator(VectorFieldGenerator):
    def __init__(self, architecture, embedding, output_shape, manifold):
        super().__init__(architecture, embedding, output_shape, manifold)
        self.div = self.div_split

    @staticmethod
    def output_shape(manifold):
        return manifold.isom_group.dim

    def _generators(self, x):
        return self.manifold.div_free_generators(x)

    def div_generators(self, x):
        shape = [*x.shape[:-1], self.output_shape(self.manifold)]
        return jnp.zeros(shape)


class EigenGenerator(VectorFieldGenerator):
    """Gradient of laplacien eigenfunctions with eigenvalue=1"""

    def __init__(self, architecture, embedding, output_shape, manifold):
        super().__init__(architecture, embedding, output_shape, manifold)
        assert isinstance(manifold, Hypersphere)
        self.div = self.div_split

    @staticmethod
    def output_shape(manifold):
        return manifold.embedding_space.dim

    def _generators(self, x):
        return self.manifold.eigen_generators(x)

    def div_generators(self, x):
        # NOTE: Empirically need this factor 2 to match AmbientGenerator but why??
        return -self.manifold.dim * 2 * x


class AmbientGenerator(VectorFieldGenerator):
    """Equivalent to EigenGenerator"""

    def __init__(self, architecture, embedding, output_shape, manifold):
        super().__init__(architecture, embedding, output_shape, manifold)
        self.div = self.divE

    @staticmethod
    def output_shape(manifold):
        if isinstance(manifold, EmbeddedManifold):
            output_shape = manifold.embedding_space.dim
        else:
            output_shape = manifold.dim
        return output_shape

    def _generators(self, x):
        return self.manifold.eigen_generators(x)

    def __call__(self, x, t):
        # `to_tangent`` have an 1/sq_norm(x) term that wrongs the div
        return self.manifold.to_tangent(self.net(x, t), x)


class LieAlgebraGenerator(VectorFieldGenerator):
    def __init__(self, architecture, embedding, output_shape, manifold):
        super().__init__(architecture, embedding, output_shape, manifold)

    @staticmethod
    def output_shape(manifold):
        return manifold.dim

    def _generators(self, x):
        return self.manifold.lie_algebra.basis

    def __call__(self, x, t):
        x = x.reshape((x.shape[0], self.manifold.dim, self.manifold.dim))
        fi_fn, Xi_fn = self.decomposition
        # TODO: what representation to use for NN's input?
        x_input = x.reshape((*x.shape[:-2], -1))
        # x_input = self.manifold.vee(self.manifold.log(x)) #NOTE: extremly unstable
        fi, Xi = fi_fn(x_input, t), Xi_fn(x)
        out = jnp.einsum("...i,ijk ->...jk", fi, Xi)
        # is_tangent = self.manifold.lie_algebra.belongs(out, atol=1e-3).all()
        # print(is_tangent)
        out = self.manifold.compose(x, out)
        # is_tangent = self.manifold.is_tangent(out, x, atol=1e-3).all()
        # out = self.manifold.to_tangent(out, x)
<<<<<<< HEAD
        return out.reshape((x.shape[0], -1))

    def div_split(self, x, t, hutchinson_type):
        """Returns div(X) = Xi(fi) + fi div(Xi)"""
        fi_fn, Xi_fn = self.decomposition
        Xi = Xi_fn(x)
        assert hutchinson_type == "None"
        # print("Xi", Xi.shape)
        # print("x", x.shape)
        # print("t", t.shape)
        # fi = fi_fn(x.reshape((x.shape[0], -1)), t)
        # print("fi", fi.shape)
        out = 0.0
        for k in range(self.manifold.dim):
            fn = lambda x, t: fi_fn(x, t)[..., k]
            grad_fn = jax.vmap(jax.grad(fn, argnums=0))
            grad = grad_fn(x.reshape((x.shape[0], -1)), t).reshape(x.shape)
            print("grad", grad.shape)
            grad = self.manifold.compose(self.manifold.inverse(x), grad)
            grad = self.manifold.to_tangent(grad, self.manifold.identity)
            is_tangent = self.manifold.is_tangent(grad, self.manifold.identity).all()
            print("is_tangent", is_tangent.item())
            out_k = self.manifold.metric.inner_product(grad, Xi[..., k])
            # out_k = Matrices.frobenius_product(grad, Xi[..., k])
            print("out_k", out_k[5])
            out_k2 = self.manifold.vee(grad)[..., k]
            print("out_k2", out_k2[5])
            out_k3 = jnp.inner(self.manifold.vee(grad), self.manifold.vee(Xi[..., k]))
            print("out_k3", out_k3[5])
            out += out_k

        return out


class TorusGenerator(VectorFieldGenerator):
    def __init__(self, architecture, embedding, output_shape, manifold):
        super().__init__(architecture, embedding, output_shape, manifold)

        self.rot_mat = jnp.array([[0, -1], [1, 0]])

    @staticmethod
    def output_shape(manifold):
        return manifold.dim

    def _generators(self, x):
        return (
            self.rot_mat @ x.reshape((*x.shape[:-1], self.manifold.dim, 2))[..., None]
        )[..., 0]

    def __call__(self, x, t):
        weights_fn, fields_fn = self.decomposition
        weights = weights_fn(x, t)
        fields = fields_fn(x)

        return (fields * weights[..., None]).reshape(
            (*x.shape[:-1], self.manifold.dim * 2)
        )
=======
        return out.reshape((x.shape[0], -1))
>>>>>>> aa21fbf5
<|MERGE_RESOLUTION|>--- conflicted
+++ resolved
@@ -237,39 +237,7 @@
         out = self.manifold.compose(x, out)
         # is_tangent = self.manifold.is_tangent(out, x, atol=1e-3).all()
         # out = self.manifold.to_tangent(out, x)
-<<<<<<< HEAD
         return out.reshape((x.shape[0], -1))
-
-    def div_split(self, x, t, hutchinson_type):
-        """Returns div(X) = Xi(fi) + fi div(Xi)"""
-        fi_fn, Xi_fn = self.decomposition
-        Xi = Xi_fn(x)
-        assert hutchinson_type == "None"
-        # print("Xi", Xi.shape)
-        # print("x", x.shape)
-        # print("t", t.shape)
-        # fi = fi_fn(x.reshape((x.shape[0], -1)), t)
-        # print("fi", fi.shape)
-        out = 0.0
-        for k in range(self.manifold.dim):
-            fn = lambda x, t: fi_fn(x, t)[..., k]
-            grad_fn = jax.vmap(jax.grad(fn, argnums=0))
-            grad = grad_fn(x.reshape((x.shape[0], -1)), t).reshape(x.shape)
-            print("grad", grad.shape)
-            grad = self.manifold.compose(self.manifold.inverse(x), grad)
-            grad = self.manifold.to_tangent(grad, self.manifold.identity)
-            is_tangent = self.manifold.is_tangent(grad, self.manifold.identity).all()
-            print("is_tangent", is_tangent.item())
-            out_k = self.manifold.metric.inner_product(grad, Xi[..., k])
-            # out_k = Matrices.frobenius_product(grad, Xi[..., k])
-            print("out_k", out_k[5])
-            out_k2 = self.manifold.vee(grad)[..., k]
-            print("out_k2", out_k2[5])
-            out_k3 = jnp.inner(self.manifold.vee(grad), self.manifold.vee(Xi[..., k]))
-            print("out_k3", out_k3[5])
-            out += out_k
-
-        return out
 
 
 class TorusGenerator(VectorFieldGenerator):
@@ -294,7 +262,4 @@
 
         return (fields * weights[..., None]).reshape(
             (*x.shape[:-1], self.manifold.dim * 2)
-        )
-=======
-        return out.reshape((x.shape[0], -1))
->>>>>>> aa21fbf5
+        )