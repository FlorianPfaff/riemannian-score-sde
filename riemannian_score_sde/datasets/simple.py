import geomstats.backend as gs
<<<<<<< HEAD
from geomstats.geometry.special_orthogonal import SpecialOrthogonal
=======
from geomstats.geometry.special_orthogonal import (
    SpecialOrthogonal,
    _SpecialOrthogonal3Vectors,
)
>>>>>>> c8f4b416
from geomstats.algebra_utils import from_vector_to_diagonal_matrix
import jax
import jax.numpy as jnp
import numpy as np


class Uniform:
    def __init__(self, batch_dims, manifold, seed, **kwargs):
        self.batch_dims = batch_dims
        self.manifold = manifold
        self.rng = jax.random.PRNGKey(seed)

    def __iter__(self):
        return self

    def __next__(self):
        rng, next_rng = jax.random.split(self.rng)
        self.rng = rng
        n_samples = np.prod(self.batch_dims)
        samples = self.manifold.random_uniform(state=next_rng, n_samples=n_samples)
        return (samples, None)


class Wrapped:
<<<<<<< HEAD
    def __init__(self, scale, K, batch_dims, manifold, seed, conditional, **kwargs):
=======
    def __init__(self, scale, K, batch_dims, manifold, seed, conditional, mean, **kwargs):
>>>>>>> c8f4b416
        self.K = K
        self.batch_dims = batch_dims
        self.manifold = manifold
        rng = jax.random.PRNGKey(seed)
        rng, next_rng = jax.random.split(rng)
        self.rng = rng
        self.conditional = conditional
<<<<<<< HEAD
        if "mean" in kwargs:
            self.mean = kwargs["mean"]
        else:
            if K == 1:
                self.mean = self.manifold.random_uniform(state=next_rng, n_samples=K)[
                    None, :
                ]
            else:
                self.mean = self.manifold.random_uniform(state=next_rng, n_samples=K)
            # self.mean = self.manifold.identity
        # precision = jax.random.gamma(key=next_rng, a=scale, shape=(K,))
        # TODO: WHy expanding 2 dimes here?
        # self.precision = jnp.expand_dims(precision, (-1, -2))
        # self.precision = jnp.expand_dims(precision, (-1,))
        self.scale = scale
=======
        if mean == "unif":
            self.mean = self.manifold.random_uniform(state=next_rng, n_samples=K)
        elif mean == "anti":
            v = jnp.array([[jnp.pi, 0.0, 0.0]])
            self.mean = _SpecialOrthogonal3Vectors().matrix_from_tait_bryan_angles(v)
        elif mean == "id":
            self.mean = self.manifold.identity
        else:
            raise ValueError("Mean value: {mean}")
        precision = jax.random.gamma(key=next_rng, a=scale, shape=(K,))
        self.precision = jnp.expand_dims(precision, (-1, -2))
>>>>>>> c8f4b416

    def __iter__(self):
        return self

    def __next__(self):
        n_samples = np.prod(self.batch_dims)
        ks = jnp.arange(self.mean.shape[0])
        rng, next_rng = jax.random.split(self.rng)
        self.rng = rng
        _, k = gs.random.choice(state=next_rng, a=ks, n=n_samples)
        mean = self.mean[k]
        # scale = 1 / jnp.sqrt(self.precision[k])
        scale = self.scale
        tangent_vec = self.manifold.random_normal_tangent(
            state=next_rng, base_point=mean, n_samples=n_samples
        )[1]
        tangent_vec = scale * tangent_vec
        samples = self.manifold.exp(tangent_vec, mean)
        if self.conditional:
            return samples, jnp.expand_dims(k, -1)
        else:
            return (samples, None)


class Langevin:
    """
    https://dr.lib.iastate.edu/server/api/core/bitstreams/66c3ca3b-75b3-4946-bbb1-3576c0334489/content
    https://arxiv.org/pdf/0712.4166.pdf
    """

<<<<<<< HEAD
    def __init__(self, beta, k, batch_dims, manifold, seed, **kwargs):
        self.beta = beta
=======
    def __init__(self, scale, K, batch_dims, manifold, seed, conditional, **kwargs):
>>>>>>> c8f4b416
        self.batch_dims = batch_dims
        self.manifold = manifold
        rng = jax.random.PRNGKey(seed)
        rng, next_rng = jax.random.split(rng)
        self.rng = rng
<<<<<<< HEAD
=======
        self.conditional = conditional
>>>>>>> c8f4b416
        if "mean" in kwargs:
            self.mean = kwargs["mean"]
        else:
            self.mean = self.manifold.random_uniform(state=next_rng, n_samples=K)
        self.precision = jax.random.gamma(key=next_rng, a=scale, shape=(K,))

    def __iter__(self):
        return self

    def __next__(self):
        n_samples = np.prod(self.batch_dims)
        ks = jnp.arange(self.mean.shape[0])
        rng, next_rng = jax.random.split(self.rng)
        self.rng = rng
<<<<<<< HEAD
        n_samples = np.prod(self.batch_dims)

        _, C = gs.random.choice(state=next_rng, a=self.mean, n=n_samples)
=======
        _, k = gs.random.choice(state=next_rng, a=ks, n=n_samples)
        C = self.mean[k]
        kappa = self.precision[k]
>>>>>>> c8f4b416
        C_tr = gs.transpose(C, axes=(0, 2, 1))
        _, D, _ = jnp.linalg.svd(C)
        D = from_vector_to_diagonal_matrix(D)

        cond = jnp.zeros(n_samples)
        samples = jnp.zeros((n_samples, self.manifold.n, self.manifold.n))
        i = 0
        while not cond.all():
            X = self.manifold.random_uniform(state=next_rng, n_samples=n_samples)
            thresh = gs.exp(kappa * gs.trace(C_tr @ X - D, axis1=1, axis2=2))
            rng, next_rng = jax.random.split(rng)
            _, u = gs.random.rand(state=next_rng, size=n_samples)
            mask = u < thresh
            mask = gs.expand_dims(mask, axis=(-1, -2))
            samples = (1 - mask) * samples + mask * X
            cond = (1 - mask) * cond + mask * mask
<<<<<<< HEAD

        return (samples, None)
=======
            # print("iter", i)
            # print("mask", mask.mean().item())
            # print("cond", cond.mean().item())
            i += 1
        print("iter", i)

        if self.conditional:
            return samples, jnp.expand_dims(k, -1)
        else:
            return (samples, None)
>>>>>>> c8f4b416
<|MERGE_RESOLUTION|>--- conflicted
+++ resolved
@@ -1,12 +1,8 @@
 import geomstats.backend as gs
-<<<<<<< HEAD
-from geomstats.geometry.special_orthogonal import SpecialOrthogonal
-=======
 from geomstats.geometry.special_orthogonal import (
     SpecialOrthogonal,
     _SpecialOrthogonal3Vectors,
 )
->>>>>>> c8f4b416
 from geomstats.algebra_utils import from_vector_to_diagonal_matrix
 import jax
 import jax.numpy as jnp
@@ -31,11 +27,7 @@
 
 
 class Wrapped:
-<<<<<<< HEAD
-    def __init__(self, scale, K, batch_dims, manifold, seed, conditional, **kwargs):
-=======
     def __init__(self, scale, K, batch_dims, manifold, seed, conditional, mean, **kwargs):
->>>>>>> c8f4b416
         self.K = K
         self.batch_dims = batch_dims
         self.manifold = manifold
@@ -43,23 +35,6 @@
         rng, next_rng = jax.random.split(rng)
         self.rng = rng
         self.conditional = conditional
-<<<<<<< HEAD
-        if "mean" in kwargs:
-            self.mean = kwargs["mean"]
-        else:
-            if K == 1:
-                self.mean = self.manifold.random_uniform(state=next_rng, n_samples=K)[
-                    None, :
-                ]
-            else:
-                self.mean = self.manifold.random_uniform(state=next_rng, n_samples=K)
-            # self.mean = self.manifold.identity
-        # precision = jax.random.gamma(key=next_rng, a=scale, shape=(K,))
-        # TODO: WHy expanding 2 dimes here?
-        # self.precision = jnp.expand_dims(precision, (-1, -2))
-        # self.precision = jnp.expand_dims(precision, (-1,))
-        self.scale = scale
-=======
         if mean == "unif":
             self.mean = self.manifold.random_uniform(state=next_rng, n_samples=K)
         elif mean == "anti":
@@ -71,7 +46,6 @@
             raise ValueError("Mean value: {mean}")
         precision = jax.random.gamma(key=next_rng, a=scale, shape=(K,))
         self.precision = jnp.expand_dims(precision, (-1, -2))
->>>>>>> c8f4b416
 
     def __iter__(self):
         return self
@@ -102,21 +76,13 @@
     https://arxiv.org/pdf/0712.4166.pdf
     """
 
-<<<<<<< HEAD
-    def __init__(self, beta, k, batch_dims, manifold, seed, **kwargs):
-        self.beta = beta
-=======
     def __init__(self, scale, K, batch_dims, manifold, seed, conditional, **kwargs):
->>>>>>> c8f4b416
         self.batch_dims = batch_dims
         self.manifold = manifold
         rng = jax.random.PRNGKey(seed)
         rng, next_rng = jax.random.split(rng)
         self.rng = rng
-<<<<<<< HEAD
-=======
         self.conditional = conditional
->>>>>>> c8f4b416
         if "mean" in kwargs:
             self.mean = kwargs["mean"]
         else:
@@ -131,15 +97,9 @@
         ks = jnp.arange(self.mean.shape[0])
         rng, next_rng = jax.random.split(self.rng)
         self.rng = rng
-<<<<<<< HEAD
-        n_samples = np.prod(self.batch_dims)
-
-        _, C = gs.random.choice(state=next_rng, a=self.mean, n=n_samples)
-=======
         _, k = gs.random.choice(state=next_rng, a=ks, n=n_samples)
         C = self.mean[k]
         kappa = self.precision[k]
->>>>>>> c8f4b416
         C_tr = gs.transpose(C, axes=(0, 2, 1))
         _, D, _ = jnp.linalg.svd(C)
         D = from_vector_to_diagonal_matrix(D)
@@ -156,10 +116,6 @@
             mask = gs.expand_dims(mask, axis=(-1, -2))
             samples = (1 - mask) * samples + mask * X
             cond = (1 - mask) * cond + mask * mask
-<<<<<<< HEAD
-
-        return (samples, None)
-=======
             # print("iter", i)
             # print("mask", mask.mean().item())
             # print("cond", cond.mean().item())
@@ -169,5 +125,4 @@
         if self.conditional:
             return samples, jnp.expand_dims(k, -1)
         else:
-            return (samples, None)
->>>>>>> c8f4b416
+            return (samples, None)